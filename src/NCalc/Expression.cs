﻿using Antlr4.Runtime;
using Antlr4.Runtime.Atn;
using Antlr4.Runtime.Misc;
using NCalc.Domain;
using System;
using System.Collections;
using System.Collections.Concurrent;
using System.Collections.Generic;
using System.Globalization;
using System.Linq;
using L = System.Linq.Expressions;

namespace NCalc
{
    public class Expression
    {
        public EvaluateOptions Options { get; set; }

        /// <summary>
        /// Textual representation of the expression to evaluate.
        /// </summary>
        protected string OriginalExpression;

        /// <summary>
        /// Get or set the culture info.
        /// </summary>
        protected CultureInfo CultureInfo { get; set; }


        public Expression(string expression) : this(expression, EvaluateOptions.None, CultureInfo.CurrentCulture)
        {
        }

        public Expression(string expression, CultureInfo cultureInfo) : this(expression, EvaluateOptions.None, cultureInfo)
        {
        }

        public Expression(string expression, EvaluateOptions options) : this(expression, options, CultureInfo.CurrentCulture)
        {
        }

        public Expression(string expression, EvaluateOptions options, CultureInfo cultureInfo)
        {
            if (String.IsNullOrEmpty(expression))
                throw new
                    ArgumentException("Expression can't be empty", nameof(expression));

            OriginalExpression = expression;
            Options = options;
            CultureInfo = cultureInfo;
        }

        public Expression(LogicalExpression expression, EvaluateOptions options) : this(expression, options, CultureInfo.CurrentCulture)
        {
        }

        public Expression(LogicalExpression expression, EvaluateOptions options, CultureInfo cultureInfo)
        {
            if (expression == null)
                throw new ArgumentException("Expression can't be null", nameof(expression));

            ParsedExpression = expression;
            Options = options;
            CultureInfo = cultureInfo;
        }

        #region Cache management
        private static bool _cacheEnabled = true;
        private static ConcurrentDictionary<string, WeakReference> _compiledExpressions = new ConcurrentDictionary<string, WeakReference>();

        public static bool CacheEnabled
        {
            get { return _cacheEnabled; }
            set
            {
                _cacheEnabled = value;

                if (!CacheEnabled)
                {
                    // Clears cache
                    _compiledExpressions = new ConcurrentDictionary<string, WeakReference>();
                }
            }
        }

        /// <summary>
        /// Removed unused entries from cached compiled expression
        /// </summary>
        private static void CleanCache()
        {
            try
            {
                var keysToRemove = new List<string>();
                foreach (var de in _compiledExpressions)
                {
                    if (!de.Value.IsAlive)
                    {
                        keysToRemove.Add(de.Key);
                    }
                }

                foreach (string key in keysToRemove)
                {
                    _compiledExpressions.TryRemove(key, out _);
                    //Debug.WriteLine("Cache entry released: " + key);
                }
            }
            finally
            {
            }
        }

        #endregion

        public static LogicalExpression Compile(string expression, bool nocache)
        {
            LogicalExpression logicalExpression = null;

            if (_cacheEnabled && !nocache)
            {
                if (_compiledExpressions.ContainsKey(expression))
                {
                    //Debug.WriteLine("Expression retrieved from cache: " + expression);

                    var wr = _compiledExpressions[expression];
                    logicalExpression = wr.Target as LogicalExpression;

                    if (wr.IsAlive && logicalExpression != null)
                    {
                        return logicalExpression;
                    }
                }
            }

            if (logicalExpression == null)
            {
                var lexer = new NCalcLexer(CharStreams.fromString(expression));
                var lexerErrorListener = new ErrorListener<int>();
                lexer.AddErrorListener(lexerErrorListener);

                var parser = new NCalcParser(new CommonTokenStream(lexer));
                parser.Interpreter.PredictionMode = PredictionMode.SLL;
                var parserErrorListener = new ErrorListener<IToken>();

                parser.RemoveErrorListeners();
                parser.ErrorHandler = new BailErrorStrategy();

                try
                {
                    logicalExpression = parser.ncalcExpression().value;
                }
                catch (ParseCanceledException)
                {
                    lexer.Reset();

                    parser.Reset();
                    parser.ErrorHandler = new DefaultErrorStrategy();
                    parser.Interpreter.PredictionMode = PredictionMode.LL;
                    parser.AddErrorListener(parserErrorListener);
                    logicalExpression = parser.ncalcExpression().value;
                }

                if (parserErrorListener.Errors.Count > 0 || lexerErrorListener.Errors.Count > 0)
                {
                    var errors = string.Join(Environment.NewLine,
                        lexerErrorListener.Errors.Select(e => e.ToString()).Union(
                        parserErrorListener.Errors.Select(e => e.ToString()))
                    );

                    throw new EvaluationException(errors);
                }

                if (_cacheEnabled && !nocache)
                {
                    try
                    {
                        if (_compiledExpressions.TryGetValue(expression, out var wr))
                        {
                            _compiledExpressions.TryUpdate(expression, new WeakReference(logicalExpression), wr);
                        }
                        else
                        {
                            _compiledExpressions.TryAdd(expression, new WeakReference(logicalExpression));
                        }
                    }
                    finally
                    {
                        CleanCache();
                    }
                    //Debug.WriteLine("Expression added to cache: " + expression);
                }
            }

            return logicalExpression;
        }

        /// <summary>
        /// Pre-compiles the expression in order to check syntax errors.
        /// If errors are detected, the Error property contains the message.
        /// </summary>
        /// <returns>True if the expression syntax is correct, otherwiser False</returns>
        public bool HasErrors()
        {
            try
            {
                if (ParsedExpression == null)
                {
                    ParsedExpression = Compile(OriginalExpression, (Options & EvaluateOptions.NoCache) == EvaluateOptions.NoCache);
                }

                // In case HasErrors() is called multiple times for the same expression
                return ParsedExpression != null && Error != null;
            }
            catch (Exception e)
            {
                Error = e.Message;
                ErrorException = e;
                return true;
            }
        }

        public string Error { get; private set; }

        public Exception ErrorException { get; private set; }

        public LogicalExpression ParsedExpression { get; private set; }

        protected Dictionary<string, IEnumerator> ParameterEnumerators;
        protected Dictionary<string, object> ParametersBackup;

        private struct Void { };

<<<<<<< HEAD
        private Tuple<System.Linq.Expressions.Expression, System.Linq.Expressions.ParameterExpression> ToLinqExpressionInternal<TContext, TResult>()
=======
        public struct ExpressionWithParameter
        {
            public L.Expression Expr;
            public L.ParameterExpression Param;
        }

        private ExpressionWithParameter ToLinqExpressionInternal<TContext, TResult>()
>>>>>>> 55ce4d60
        {
            if (HasErrors())
            {
                throw new EvaluationException(Error, ErrorException);
            }

            if (ParsedExpression == null)
            {
                ParsedExpression = Compile(OriginalExpression, (Options & EvaluateOptions.NoCache) == EvaluateOptions.NoCache);
            }

            LambdaExpressionVistor visitor;
<<<<<<< HEAD
            System.Linq.Expressions.ParameterExpression parameter = null;
            if (typeof(TContext) != typeof(Void))
            {
                parameter = System.Linq.Expressions.Expression.Parameter(typeof(TContext), "ctx");
=======
            L.ParameterExpression parameter = null;
            if (typeof(TContext) != typeof(Void))
            {
                parameter = L.Expression.Parameter(typeof(TContext), "ctx");
>>>>>>> 55ce4d60
                visitor = new LambdaExpressionVistor(parameter, Options);
            }
            else
            {
                visitor = new LambdaExpressionVistor(Parameters, Options);
            }
            ParsedExpression.Accept(visitor);

            var body = visitor.Result;
            if (body.Type != typeof(TResult))
            {
                body = L.Expression.Convert(body, typeof(TResult));
            }

<<<<<<< HEAD
            return Tuple.Create(body, parameter);
        }

        protected virtual System.Linq.Expressions.Expression ToLinqExpression<TResult>()
        {
            return ToLinqExpressionInternal<Void, TResult>().Item1;
        }

        protected virtual Tuple<System.Linq.Expressions.Expression, System.Linq.Expressions.ParameterExpression> ToLinqExpression<TContext, TResult>()
=======
            return new ExpressionWithParameter { Expr = body, Param = parameter };
        }

        protected virtual L.Expression ToLinqExpression<TResult>()
        {
            return ToLinqExpressionInternal<Void, TResult>().Expr;
        }

        protected virtual ExpressionWithParameter ToLinqExpression<TContext, TResult>()
>>>>>>> 55ce4d60
        {
            return ToLinqExpressionInternal<TContext, TResult>();
        }

<<<<<<< HEAD
        public Func<TResult> ToLambda<TResult>()
        {
            System.Linq.Expressions.Expression body = ToLinqExpression<TResult>();
            var lambda = System.Linq.Expressions.Expression.Lambda<Func<TResult>>(body);
            return lambda.Compile();
        }

        public Func<TContext, TResult> ToLambda<TContext, TResult>()
        {
            var exprAndParamTuple = ToLinqExpression<TContext, TResult>();
            System.Linq.Expressions.Expression expression = exprAndParamTuple.Item1;
            System.Linq.Expressions.ParameterExpression parameter = exprAndParamTuple.Item2;
            var lambda = System.Linq.Expressions.Expression.Lambda<Func<TContext, TResult>>(expression, parameter);
=======
        public virtual Func<TResult> ToLambda<TResult>()
        {
            L.Expression body = ToLinqExpression<TResult>();
            var lambda = L.Expression.Lambda<Func<TResult>>(body);
            return lambda.Compile();
        }

        public virtual Func<TContext, TResult> ToLambda<TContext, TResult>()
        {
            ExpressionWithParameter exprAndParamTuple = ToLinqExpression<TContext, TResult>();
            var lambda = L.Expression.Lambda<Func<TContext, TResult>>(exprAndParamTuple.Expr, exprAndParamTuple.Param);
>>>>>>> 55ce4d60
            return lambda.Compile();
        }

        public object Evaluate()
        {
            if (HasErrors())
            {
                throw new EvaluationException(Error, ErrorException);
            }

            if (ParsedExpression == null)
            {
                ParsedExpression = Compile(OriginalExpression, (Options & EvaluateOptions.NoCache) == EvaluateOptions.NoCache);
            }


            var visitor = new EvaluationVisitor(Options, CultureInfo);
            visitor.EvaluateFunction += EvaluateFunction;
            visitor.EvaluateParameter += EvaluateParameter;
            visitor.Parameters = Parameters;

            // Add a "null" parameter which returns null if configured to do so
            // Configured as an option to ensure no breaking changes for historical use
            if ((Options & EvaluateOptions.AllowNullParameter) == EvaluateOptions.AllowNullParameter && !visitor.Parameters.ContainsKey("null"))
            {
                visitor.Parameters["null"] = null;
            }

            // if array evaluation, execute the same expression multiple times
            if ((Options & EvaluateOptions.IterateParameters) == EvaluateOptions.IterateParameters)
            {
                int size = -1;
                ParametersBackup = new Dictionary<string, object>();
                foreach (string key in Parameters.Keys)
                {
                    ParametersBackup.Add(key, Parameters[key]);
                }

                ParameterEnumerators = new Dictionary<string, IEnumerator>();

                foreach (object parameter in Parameters.Values)
                {
                    if (parameter is IEnumerable enumerable)
                    {
                        int localsize = 0;
                        foreach (object o in enumerable)
                        {
                            localsize++;
                        }

                        if (size == -1)
                        {
                            size = localsize;
                        }
                        else if (localsize != size)
                        {
                            throw new EvaluationException("When IterateParameters option is used, IEnumerable parameters must have the same number of items");
                        }
                    }
                }

                foreach (string key in Parameters.Keys)
                {
                    if (Parameters[key] is IEnumerable parameter)
                    {
                        ParameterEnumerators.Add(key, parameter.GetEnumerator());
                    }
                }

                var results = new List<object>();
                for (int i = 0; i < size; i++)
                {
                    foreach (string key in ParameterEnumerators.Keys)
                    {
                        IEnumerator enumerator = ParameterEnumerators[key];
                        enumerator.MoveNext();
                        Parameters[key] = enumerator.Current;
                    }

                    ParsedExpression.Accept(visitor);
                    results.Add(visitor.Result);
                }

                return results;
            }

            ParsedExpression.Accept(visitor);
            return visitor.Result;

        }

        public event EvaluateFunctionHandler EvaluateFunction;
        public event EvaluateParameterHandler EvaluateParameter;

        private Dictionary<string, object> _parameters;

        public Dictionary<string, object> Parameters
        {
            get { return _parameters ?? (_parameters = new Dictionary<string, object>()); }
            set { _parameters = value; }
        }

    }
}
<|MERGE_RESOLUTION|>--- conflicted
+++ resolved
@@ -1,436 +1,397 @@
-﻿using Antlr4.Runtime;
-using Antlr4.Runtime.Atn;
-using Antlr4.Runtime.Misc;
-using NCalc.Domain;
-using System;
-using System.Collections;
-using System.Collections.Concurrent;
-using System.Collections.Generic;
-using System.Globalization;
-using System.Linq;
-using L = System.Linq.Expressions;
-
-namespace NCalc
-{
-    public class Expression
-    {
-        public EvaluateOptions Options { get; set; }
-
-        /// <summary>
-        /// Textual representation of the expression to evaluate.
-        /// </summary>
-        protected string OriginalExpression;
-
-        /// <summary>
-        /// Get or set the culture info.
-        /// </summary>
-        protected CultureInfo CultureInfo { get; set; }
-
-
-        public Expression(string expression) : this(expression, EvaluateOptions.None, CultureInfo.CurrentCulture)
-        {
-        }
-
-        public Expression(string expression, CultureInfo cultureInfo) : this(expression, EvaluateOptions.None, cultureInfo)
-        {
-        }
-
-        public Expression(string expression, EvaluateOptions options) : this(expression, options, CultureInfo.CurrentCulture)
-        {
-        }
-
-        public Expression(string expression, EvaluateOptions options, CultureInfo cultureInfo)
-        {
-            if (String.IsNullOrEmpty(expression))
-                throw new
-                    ArgumentException("Expression can't be empty", nameof(expression));
-
-            OriginalExpression = expression;
-            Options = options;
-            CultureInfo = cultureInfo;
-        }
-
-        public Expression(LogicalExpression expression, EvaluateOptions options) : this(expression, options, CultureInfo.CurrentCulture)
-        {
-        }
-
-        public Expression(LogicalExpression expression, EvaluateOptions options, CultureInfo cultureInfo)
-        {
-            if (expression == null)
-                throw new ArgumentException("Expression can't be null", nameof(expression));
-
-            ParsedExpression = expression;
-            Options = options;
-            CultureInfo = cultureInfo;
-        }
-
-        #region Cache management
-        private static bool _cacheEnabled = true;
-        private static ConcurrentDictionary<string, WeakReference> _compiledExpressions = new ConcurrentDictionary<string, WeakReference>();
-
-        public static bool CacheEnabled
-        {
-            get { return _cacheEnabled; }
-            set
-            {
-                _cacheEnabled = value;
-
-                if (!CacheEnabled)
-                {
-                    // Clears cache
-                    _compiledExpressions = new ConcurrentDictionary<string, WeakReference>();
-                }
-            }
-        }
-
-        /// <summary>
-        /// Removed unused entries from cached compiled expression
-        /// </summary>
-        private static void CleanCache()
-        {
-            try
-            {
-                var keysToRemove = new List<string>();
-                foreach (var de in _compiledExpressions)
-                {
-                    if (!de.Value.IsAlive)
-                    {
-                        keysToRemove.Add(de.Key);
-                    }
-                }
-
-                foreach (string key in keysToRemove)
-                {
-                    _compiledExpressions.TryRemove(key, out _);
-                    //Debug.WriteLine("Cache entry released: " + key);
-                }
-            }
-            finally
-            {
-            }
-        }
-
-        #endregion
-
-        public static LogicalExpression Compile(string expression, bool nocache)
-        {
-            LogicalExpression logicalExpression = null;
-
-            if (_cacheEnabled && !nocache)
-            {
-                if (_compiledExpressions.ContainsKey(expression))
-                {
-                    //Debug.WriteLine("Expression retrieved from cache: " + expression);
-
-                    var wr = _compiledExpressions[expression];
-                    logicalExpression = wr.Target as LogicalExpression;
-
-                    if (wr.IsAlive && logicalExpression != null)
-                    {
-                        return logicalExpression;
-                    }
-                }
-            }
-
-            if (logicalExpression == null)
-            {
-                var lexer = new NCalcLexer(CharStreams.fromString(expression));
-                var lexerErrorListener = new ErrorListener<int>();
-                lexer.AddErrorListener(lexerErrorListener);
-
-                var parser = new NCalcParser(new CommonTokenStream(lexer));
-                parser.Interpreter.PredictionMode = PredictionMode.SLL;
-                var parserErrorListener = new ErrorListener<IToken>();
-
-                parser.RemoveErrorListeners();
-                parser.ErrorHandler = new BailErrorStrategy();
-
-                try
-                {
-                    logicalExpression = parser.ncalcExpression().value;
-                }
-                catch (ParseCanceledException)
-                {
-                    lexer.Reset();
-
-                    parser.Reset();
-                    parser.ErrorHandler = new DefaultErrorStrategy();
-                    parser.Interpreter.PredictionMode = PredictionMode.LL;
-                    parser.AddErrorListener(parserErrorListener);
-                    logicalExpression = parser.ncalcExpression().value;
-                }
-
-                if (parserErrorListener.Errors.Count > 0 || lexerErrorListener.Errors.Count > 0)
-                {
-                    var errors = string.Join(Environment.NewLine,
-                        lexerErrorListener.Errors.Select(e => e.ToString()).Union(
-                        parserErrorListener.Errors.Select(e => e.ToString()))
-                    );
-
-                    throw new EvaluationException(errors);
-                }
-
-                if (_cacheEnabled && !nocache)
-                {
-                    try
-                    {
-                        if (_compiledExpressions.TryGetValue(expression, out var wr))
-                        {
-                            _compiledExpressions.TryUpdate(expression, new WeakReference(logicalExpression), wr);
-                        }
-                        else
-                        {
-                            _compiledExpressions.TryAdd(expression, new WeakReference(logicalExpression));
-                        }
-                    }
-                    finally
-                    {
-                        CleanCache();
-                    }
-                    //Debug.WriteLine("Expression added to cache: " + expression);
-                }
-            }
-
-            return logicalExpression;
-        }
-
-        /// <summary>
-        /// Pre-compiles the expression in order to check syntax errors.
-        /// If errors are detected, the Error property contains the message.
-        /// </summary>
-        /// <returns>True if the expression syntax is correct, otherwiser False</returns>
-        public bool HasErrors()
-        {
-            try
-            {
-                if (ParsedExpression == null)
-                {
-                    ParsedExpression = Compile(OriginalExpression, (Options & EvaluateOptions.NoCache) == EvaluateOptions.NoCache);
-                }
-
-                // In case HasErrors() is called multiple times for the same expression
-                return ParsedExpression != null && Error != null;
-            }
-            catch (Exception e)
-            {
-                Error = e.Message;
-                ErrorException = e;
-                return true;
-            }
-        }
-
-        public string Error { get; private set; }
-
-        public Exception ErrorException { get; private set; }
-
-        public LogicalExpression ParsedExpression { get; private set; }
-
-        protected Dictionary<string, IEnumerator> ParameterEnumerators;
-        protected Dictionary<string, object> ParametersBackup;
-
-        private struct Void { };
-
-<<<<<<< HEAD
-        private Tuple<System.Linq.Expressions.Expression, System.Linq.Expressions.ParameterExpression> ToLinqExpressionInternal<TContext, TResult>()
-=======
-        public struct ExpressionWithParameter
-        {
-            public L.Expression Expr;
-            public L.ParameterExpression Param;
-        }
-
-        private ExpressionWithParameter ToLinqExpressionInternal<TContext, TResult>()
->>>>>>> 55ce4d60
-        {
-            if (HasErrors())
-            {
-                throw new EvaluationException(Error, ErrorException);
-            }
-
-            if (ParsedExpression == null)
-            {
-                ParsedExpression = Compile(OriginalExpression, (Options & EvaluateOptions.NoCache) == EvaluateOptions.NoCache);
-            }
-
-            LambdaExpressionVistor visitor;
-<<<<<<< HEAD
-            System.Linq.Expressions.ParameterExpression parameter = null;
-            if (typeof(TContext) != typeof(Void))
-            {
-                parameter = System.Linq.Expressions.Expression.Parameter(typeof(TContext), "ctx");
-=======
-            L.ParameterExpression parameter = null;
-            if (typeof(TContext) != typeof(Void))
-            {
-                parameter = L.Expression.Parameter(typeof(TContext), "ctx");
->>>>>>> 55ce4d60
-                visitor = new LambdaExpressionVistor(parameter, Options);
-            }
-            else
-            {
-                visitor = new LambdaExpressionVistor(Parameters, Options);
-            }
-            ParsedExpression.Accept(visitor);
-
-            var body = visitor.Result;
-            if (body.Type != typeof(TResult))
-            {
-                body = L.Expression.Convert(body, typeof(TResult));
-            }
-
-<<<<<<< HEAD
-            return Tuple.Create(body, parameter);
-        }
-
-        protected virtual System.Linq.Expressions.Expression ToLinqExpression<TResult>()
-        {
-            return ToLinqExpressionInternal<Void, TResult>().Item1;
-        }
-
-        protected virtual Tuple<System.Linq.Expressions.Expression, System.Linq.Expressions.ParameterExpression> ToLinqExpression<TContext, TResult>()
-=======
-            return new ExpressionWithParameter { Expr = body, Param = parameter };
-        }
-
-        protected virtual L.Expression ToLinqExpression<TResult>()
-        {
-            return ToLinqExpressionInternal<Void, TResult>().Expr;
-        }
-
-        protected virtual ExpressionWithParameter ToLinqExpression<TContext, TResult>()
->>>>>>> 55ce4d60
-        {
-            return ToLinqExpressionInternal<TContext, TResult>();
-        }
-
-<<<<<<< HEAD
-        public Func<TResult> ToLambda<TResult>()
-        {
-            System.Linq.Expressions.Expression body = ToLinqExpression<TResult>();
-            var lambda = System.Linq.Expressions.Expression.Lambda<Func<TResult>>(body);
-            return lambda.Compile();
-        }
-
-        public Func<TContext, TResult> ToLambda<TContext, TResult>()
-        {
-            var exprAndParamTuple = ToLinqExpression<TContext, TResult>();
-            System.Linq.Expressions.Expression expression = exprAndParamTuple.Item1;
-            System.Linq.Expressions.ParameterExpression parameter = exprAndParamTuple.Item2;
-            var lambda = System.Linq.Expressions.Expression.Lambda<Func<TContext, TResult>>(expression, parameter);
-=======
-        public virtual Func<TResult> ToLambda<TResult>()
-        {
-            L.Expression body = ToLinqExpression<TResult>();
-            var lambda = L.Expression.Lambda<Func<TResult>>(body);
-            return lambda.Compile();
-        }
-
-        public virtual Func<TContext, TResult> ToLambda<TContext, TResult>()
-        {
-            ExpressionWithParameter exprAndParamTuple = ToLinqExpression<TContext, TResult>();
-            var lambda = L.Expression.Lambda<Func<TContext, TResult>>(exprAndParamTuple.Expr, exprAndParamTuple.Param);
->>>>>>> 55ce4d60
-            return lambda.Compile();
-        }
-
-        public object Evaluate()
-        {
-            if (HasErrors())
-            {
-                throw new EvaluationException(Error, ErrorException);
-            }
-
-            if (ParsedExpression == null)
-            {
-                ParsedExpression = Compile(OriginalExpression, (Options & EvaluateOptions.NoCache) == EvaluateOptions.NoCache);
-            }
-
-
-            var visitor = new EvaluationVisitor(Options, CultureInfo);
-            visitor.EvaluateFunction += EvaluateFunction;
-            visitor.EvaluateParameter += EvaluateParameter;
-            visitor.Parameters = Parameters;
-
-            // Add a "null" parameter which returns null if configured to do so
-            // Configured as an option to ensure no breaking changes for historical use
-            if ((Options & EvaluateOptions.AllowNullParameter) == EvaluateOptions.AllowNullParameter && !visitor.Parameters.ContainsKey("null"))
-            {
-                visitor.Parameters["null"] = null;
-            }
-
-            // if array evaluation, execute the same expression multiple times
-            if ((Options & EvaluateOptions.IterateParameters) == EvaluateOptions.IterateParameters)
-            {
-                int size = -1;
-                ParametersBackup = new Dictionary<string, object>();
-                foreach (string key in Parameters.Keys)
-                {
-                    ParametersBackup.Add(key, Parameters[key]);
-                }
-
-                ParameterEnumerators = new Dictionary<string, IEnumerator>();
-
-                foreach (object parameter in Parameters.Values)
-                {
-                    if (parameter is IEnumerable enumerable)
-                    {
-                        int localsize = 0;
-                        foreach (object o in enumerable)
-                        {
-                            localsize++;
-                        }
-
-                        if (size == -1)
-                        {
-                            size = localsize;
-                        }
-                        else if (localsize != size)
-                        {
-                            throw new EvaluationException("When IterateParameters option is used, IEnumerable parameters must have the same number of items");
-                        }
-                    }
-                }
-
-                foreach (string key in Parameters.Keys)
-                {
-                    if (Parameters[key] is IEnumerable parameter)
-                    {
-                        ParameterEnumerators.Add(key, parameter.GetEnumerator());
-                    }
-                }
-
-                var results = new List<object>();
-                for (int i = 0; i < size; i++)
-                {
-                    foreach (string key in ParameterEnumerators.Keys)
-                    {
-                        IEnumerator enumerator = ParameterEnumerators[key];
-                        enumerator.MoveNext();
-                        Parameters[key] = enumerator.Current;
-                    }
-
-                    ParsedExpression.Accept(visitor);
-                    results.Add(visitor.Result);
-                }
-
-                return results;
-            }
-
-            ParsedExpression.Accept(visitor);
-            return visitor.Result;
-
-        }
-
-        public event EvaluateFunctionHandler EvaluateFunction;
-        public event EvaluateParameterHandler EvaluateParameter;
-
-        private Dictionary<string, object> _parameters;
-
-        public Dictionary<string, object> Parameters
-        {
-            get { return _parameters ?? (_parameters = new Dictionary<string, object>()); }
-            set { _parameters = value; }
-        }
-
-    }
-}
+﻿using Antlr4.Runtime;
+using Antlr4.Runtime.Atn;
+using Antlr4.Runtime.Misc;
+using NCalc.Domain;
+using System;
+using System.Collections;
+using System.Collections.Concurrent;
+using System.Collections.Generic;
+using System.Globalization;
+using System.Linq;
+using L = System.Linq.Expressions;
+
+namespace NCalc
+{
+    public class Expression
+    {
+        public EvaluateOptions Options { get; set; }
+
+        /// <summary>
+        /// Textual representation of the expression to evaluate.
+        /// </summary>
+        protected string OriginalExpression;
+
+        /// <summary>
+        /// Get or set the culture info.
+        /// </summary>
+        protected CultureInfo CultureInfo { get; set; }
+
+
+        public Expression(string expression) : this(expression, EvaluateOptions.None, CultureInfo.CurrentCulture)
+        {
+        }
+
+        public Expression(string expression, CultureInfo cultureInfo) : this(expression, EvaluateOptions.None, cultureInfo)
+        {
+        }
+
+        public Expression(string expression, EvaluateOptions options) : this(expression, options, CultureInfo.CurrentCulture)
+        {
+        }
+
+        public Expression(string expression, EvaluateOptions options, CultureInfo cultureInfo)
+        {
+            if (String.IsNullOrEmpty(expression))
+                throw new
+                    ArgumentException("Expression can't be empty", nameof(expression));
+
+            OriginalExpression = expression;
+            Options = options;
+            CultureInfo = cultureInfo;
+        }
+
+        public Expression(LogicalExpression expression, EvaluateOptions options) : this(expression, options, CultureInfo.CurrentCulture)
+        {
+        }
+
+        public Expression(LogicalExpression expression, EvaluateOptions options, CultureInfo cultureInfo)
+        {
+            if (expression == null)
+                throw new ArgumentException("Expression can't be null", nameof(expression));
+
+            ParsedExpression = expression;
+            Options = options;
+            CultureInfo = cultureInfo;
+        }
+
+        #region Cache management
+        private static bool _cacheEnabled = true;
+        private static ConcurrentDictionary<string, WeakReference> _compiledExpressions = new ConcurrentDictionary<string, WeakReference>();
+
+        public static bool CacheEnabled
+        {
+            get { return _cacheEnabled; }
+            set
+            {
+                _cacheEnabled = value;
+
+                if (!CacheEnabled)
+                {
+                    // Clears cache
+                    _compiledExpressions = new ConcurrentDictionary<string, WeakReference>();
+                }
+            }
+        }
+
+        /// <summary>
+        /// Removed unused entries from cached compiled expression
+        /// </summary>
+        private static void CleanCache()
+        {
+            try
+            {
+                var keysToRemove = new List<string>();
+                foreach (var de in _compiledExpressions)
+                {
+                    if (!de.Value.IsAlive)
+                    {
+                        keysToRemove.Add(de.Key);
+                    }
+                }
+
+                foreach (string key in keysToRemove)
+                {
+                    _compiledExpressions.TryRemove(key, out _);
+                    //Debug.WriteLine("Cache entry released: " + key);
+                }
+            }
+            finally
+            {
+            }
+        }
+
+        #endregion
+
+        public static LogicalExpression Compile(string expression, bool nocache)
+        {
+            LogicalExpression logicalExpression = null;
+
+            if (_cacheEnabled && !nocache)
+            {
+                if (_compiledExpressions.ContainsKey(expression))
+                {
+                    //Debug.WriteLine("Expression retrieved from cache: " + expression);
+
+                    var wr = _compiledExpressions[expression];
+                    logicalExpression = wr.Target as LogicalExpression;
+
+                    if (wr.IsAlive && logicalExpression != null)
+                    {
+                        return logicalExpression;
+                    }
+                }
+            }
+
+            if (logicalExpression == null)
+            {
+                var lexer = new NCalcLexer(CharStreams.fromString(expression));
+                var lexerErrorListener = new ErrorListener<int>();
+                lexer.AddErrorListener(lexerErrorListener);
+
+                var parser = new NCalcParser(new CommonTokenStream(lexer));
+                parser.Interpreter.PredictionMode = PredictionMode.SLL;
+                var parserErrorListener = new ErrorListener<IToken>();
+
+                parser.RemoveErrorListeners();
+                parser.ErrorHandler = new BailErrorStrategy();
+
+                try
+                {
+                    logicalExpression = parser.ncalcExpression().value;
+                }
+                catch (ParseCanceledException)
+                {
+                    lexer.Reset();
+
+                    parser.Reset();
+                    parser.ErrorHandler = new DefaultErrorStrategy();
+                    parser.Interpreter.PredictionMode = PredictionMode.LL;
+                    parser.AddErrorListener(parserErrorListener);
+                    logicalExpression = parser.ncalcExpression().value;
+                }
+
+                if (parserErrorListener.Errors.Count > 0 || lexerErrorListener.Errors.Count > 0)
+                {
+                    var errors = string.Join(Environment.NewLine,
+                        lexerErrorListener.Errors.Select(e => e.ToString()).Union(
+                        parserErrorListener.Errors.Select(e => e.ToString()))
+                    );
+
+                    throw new EvaluationException(errors);
+                }
+
+                if (_cacheEnabled && !nocache)
+                {
+                    try
+                    {
+                        if (_compiledExpressions.TryGetValue(expression, out var wr))
+                        {
+                            _compiledExpressions.TryUpdate(expression, new WeakReference(logicalExpression), wr);
+                        }
+                        else
+                        {
+                            _compiledExpressions.TryAdd(expression, new WeakReference(logicalExpression));
+                        }
+                    }
+                    finally
+                    {
+                        CleanCache();
+                    }
+                    //Debug.WriteLine("Expression added to cache: " + expression);
+                }
+            }
+
+            return logicalExpression;
+        }
+
+        /// <summary>
+        /// Pre-compiles the expression in order to check syntax errors.
+        /// If errors are detected, the Error property contains the message.
+        /// </summary>
+        /// <returns>True if the expression syntax is correct, otherwiser False</returns>
+        public bool HasErrors()
+        {
+            try
+            {
+                if (ParsedExpression == null)
+                {
+                    ParsedExpression = Compile(OriginalExpression, (Options & EvaluateOptions.NoCache) == EvaluateOptions.NoCache);
+                }
+
+                // In case HasErrors() is called multiple times for the same expression
+                return ParsedExpression != null && Error != null;
+            }
+            catch (Exception e)
+            {
+                Error = e.Message;
+                ErrorException = e;
+                return true;
+            }
+        }
+
+        public string Error { get; private set; }
+
+        public Exception ErrorException { get; private set; }
+
+        public LogicalExpression ParsedExpression { get; private set; }
+
+        protected Dictionary<string, IEnumerator> ParameterEnumerators;
+        protected Dictionary<string, object> ParametersBackup;
+
+        private struct Void { };
+
+        public struct ExpressionWithParameter
+        {
+            public L.Expression Expr;
+            public L.ParameterExpression Param;
+        }
+
+        private ExpressionWithParameter ToLinqExpressionInternal<TContext, TResult>()
+        {
+            if (HasErrors())
+            {
+                throw new EvaluationException(Error, ErrorException);
+            }
+
+            if (ParsedExpression == null)
+            {
+                ParsedExpression = Compile(OriginalExpression, (Options & EvaluateOptions.NoCache) == EvaluateOptions.NoCache);
+            }
+
+            LambdaExpressionVistor visitor;
+            L.ParameterExpression parameter = null;
+            if (typeof(TContext) != typeof(Void))
+            {
+                parameter = L.Expression.Parameter(typeof(TContext), "ctx");
+                visitor = new LambdaExpressionVistor(parameter, Options);
+            }
+            else
+            {
+                visitor = new LambdaExpressionVistor(Parameters, Options);
+            }
+            ParsedExpression.Accept(visitor);
+
+            var body = visitor.Result;
+            if (body.Type != typeof(TResult))
+            {
+                body = L.Expression.Convert(body, typeof(TResult));
+            }
+
+            return new ExpressionWithParameter { Expr = body, Param = parameter };
+        }
+
+        protected virtual L.Expression ToLinqExpression<TResult>()
+        {
+            return ToLinqExpressionInternal<Void, TResult>().Expr;
+        }
+
+        protected virtual ExpressionWithParameter ToLinqExpression<TContext, TResult>()
+        {
+            return ToLinqExpressionInternal<TContext, TResult>();
+        }
+
+        public virtual Func<TResult> ToLambda<TResult>()
+        {
+            L.Expression body = ToLinqExpression<TResult>();
+            var lambda = L.Expression.Lambda<Func<TResult>>(body);
+            return lambda.Compile();
+        }
+
+        public virtual Func<TContext, TResult> ToLambda<TContext, TResult>()
+        {
+            ExpressionWithParameter exprAndParamTuple = ToLinqExpression<TContext, TResult>();
+            var lambda = L.Expression.Lambda<Func<TContext, TResult>>(exprAndParamTuple.Expr, exprAndParamTuple.Param);
+            return lambda.Compile();
+        }
+
+        public object Evaluate()
+        {
+            if (HasErrors())
+            {
+                throw new EvaluationException(Error, ErrorException);
+            }
+
+            if (ParsedExpression == null)
+            {
+                ParsedExpression = Compile(OriginalExpression, (Options & EvaluateOptions.NoCache) == EvaluateOptions.NoCache);
+            }
+
+
+            var visitor = new EvaluationVisitor(Options, CultureInfo);
+            visitor.EvaluateFunction += EvaluateFunction;
+            visitor.EvaluateParameter += EvaluateParameter;
+            visitor.Parameters = Parameters;
+
+            // Add a "null" parameter which returns null if configured to do so
+            // Configured as an option to ensure no breaking changes for historical use
+            if ((Options & EvaluateOptions.AllowNullParameter) == EvaluateOptions.AllowNullParameter && !visitor.Parameters.ContainsKey("null"))
+            {
+                visitor.Parameters["null"] = null;
+            }
+
+            // if array evaluation, execute the same expression multiple times
+            if ((Options & EvaluateOptions.IterateParameters) == EvaluateOptions.IterateParameters)
+            {
+                int size = -1;
+                ParametersBackup = new Dictionary<string, object>();
+                foreach (string key in Parameters.Keys)
+                {
+                    ParametersBackup.Add(key, Parameters[key]);
+                }
+
+                ParameterEnumerators = new Dictionary<string, IEnumerator>();
+
+                foreach (object parameter in Parameters.Values)
+                {
+                    if (parameter is IEnumerable enumerable)
+                    {
+                        int localsize = 0;
+                        foreach (object o in enumerable)
+                        {
+                            localsize++;
+                        }
+
+                        if (size == -1)
+                        {
+                            size = localsize;
+                        }
+                        else if (localsize != size)
+                        {
+                            throw new EvaluationException("When IterateParameters option is used, IEnumerable parameters must have the same number of items");
+                        }
+                    }
+                }
+
+                foreach (string key in Parameters.Keys)
+                {
+                    if (Parameters[key] is IEnumerable parameter)
+                    {
+                        ParameterEnumerators.Add(key, parameter.GetEnumerator());
+                    }
+                }
+
+                var results = new List<object>();
+                for (int i = 0; i < size; i++)
+                {
+                    foreach (string key in ParameterEnumerators.Keys)
+                    {
+                        IEnumerator enumerator = ParameterEnumerators[key];
+                        enumerator.MoveNext();
+                        Parameters[key] = enumerator.Current;
+                    }
+
+                    ParsedExpression.Accept(visitor);
+                    results.Add(visitor.Result);
+                }
+
+                return results;
+            }
+
+            ParsedExpression.Accept(visitor);
+            return visitor.Result;
+
+        }
+
+        public event EvaluateFunctionHandler EvaluateFunction;
+        public event EvaluateParameterHandler EvaluateParameter;
+
+        private Dictionary<string, object> _parameters;
+
+        public Dictionary<string, object> Parameters
+        {
+            get { return _parameters ?? (_parameters = new Dictionary<string, object>()); }
+            set { _parameters = value; }
+        }
+
+    }
+}